--- conflicted
+++ resolved
@@ -29,24 +29,7 @@
 
 func DefaultConfig() *Config {
 	return &Config{
-<<<<<<< HEAD
-		Refresh:         time.Minute,
-		Zk:              "zk://127.0.0.1:2181/mesos",
-		MesosIpOrder:    "netinfo,mesos,host",
-		Healthcheck:     false,
-		HealthcheckIp:   "127.0.0.1",
-		HealthcheckPort: "24476",
-		TaskWhiteList:   []string{},
-		TaskBlackList:   []string{},
-		FwWhiteList:     []string{},
-		FwBlackList:     []string{},
-		TaskTag:         []string{},
-		SharedServiceName: []string{},
-		Separator:       "",
-		ServiceName:     "mesos",
-		ServiceTags:     "",
-		ServiceIdPrefix: "mesos-consul",
-=======
+
 		Refresh:          time.Minute,
 		Zk:               "zk://127.0.0.1:2181/mesos",
 		MesosIpOrder:     "netinfo,mesos,host",
@@ -63,6 +46,5 @@
 		ServiceTags:      "",
 		ServiceIdPrefix:  "mesos-consul",
 		ServicePortLabel: "",
->>>>>>> e0faf50c
 	}
 }